--- conflicted
+++ resolved
@@ -13,14 +13,10 @@
 from crash.types.node import Node
 from crash.types.cpu import for_each_online_cpu
 from crash.cache.slab import cache as caches_cache
-<<<<<<< HEAD
-import sys
 
 if sys.version_info.major >= 3:
     long = int
 
-=======
->>>>>>> 6ecc011b
 from crash.cache import objects as obj_cache
 
 kmem_cache_type = gdb.lookup_type("struct kmem_cache")
@@ -428,13 +424,8 @@
             free_counted += self.__check_slabs(node["slabs_full"], slab_full, nid)
             free_counted += self.__check_slabs(node["slabs_free"], slab_free, nid)
             if free_declared != free_counted:
-<<<<<<< HEAD
                 print(("free objects mismatch on node %d: declared=%d counted=%d" %
                                                 (nid, free_declared, free_counted)))
-=======
-                print ("free objects mismatch on node %d: declared=%d counted=%d" %
-                                                (nid, free_declared, free_counted))
->>>>>>> 6ecc011b
     def can_fit_objsize(self, objsize):
         if KmemCache.buffer_size_name == "size":
             return self.object_size == objsize
